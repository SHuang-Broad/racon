--- conflicted
+++ resolved
@@ -175,7 +175,6 @@
       ParseAndFilterErrors(overlaps_file, overlap_format, qname_to_ids, parameters.error_rate, overlaps_final);
     }
 
-<<<<<<< HEAD
 //    printf ("overlaps_final.size() = %ld\n", overlaps_final.size());
 //    std::sort(overlaps_final.begin(), overlaps_final.end(), [](const OverlapLine &a, const OverlapLine &b){ return (a.Bid < b.Bid) || (a.Bid == b.Bid && a.Bstart < b.Bstart); } );
     std::sort(overlaps_final.begin(), overlaps_final.end(), [](const OverlapLine &a, const OverlapLine &b){ return (a.Bid < b.Bid); } );
@@ -186,10 +185,6 @@
       LOG_ALL("Overlaps will be sampled (sparsely aligned).\n");
       ConsensusFromOverlapsWSampling(parameters, seqs_gfa, seqs_reads, qname_to_ids, overlaps_final);
     }
-=======
-    std::sort(overlaps_final.begin(), overlaps_final.end(), [](const OverlapLine &a, const OverlapLine &b){ return a.Bid < b.Bid; } );
-    ConsensusDirectFromOverlaps(parameters, seqs_gfa, seqs_reads, qname_to_ids, overlaps_final);
->>>>>>> 3a877cb2
   }
 
   return 0;
